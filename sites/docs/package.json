--- conflicted
+++ resolved
@@ -38,15 +38,9 @@
 		"mdsx": "^0.0.6",
 		"phosphor-svelte": "^3.0.1",
 		"runed": "workspace:^",
-<<<<<<< HEAD
 		"svelte": "^5.28.6",
-		"svelte-check": "^4.1.1",
-		"tailwindcss": "4.0.0-beta.5",
-=======
-		"svelte": "^5.28.2",
 		"svelte-check": "^4.1.6",
 		"tailwindcss": "4.1.4",
->>>>>>> 155982a5
 		"typescript": "^5.7.2",
 		"velite": "^0.2.1",
 		"vite": "^6.3.3",
